--- conflicted
+++ resolved
@@ -1,10 +1,6 @@
 from __future__ import annotations
 
 from typing import Literal
-<<<<<<< HEAD
-
-=======
->>>>>>> 27db159b
 import grpc
 
 from . import logger
@@ -248,7 +244,6 @@
     def showTitle(self, text: str, typ: Literal["actionbar", "subtitle", "title"] = "title", color: COLOR = "white",
                   bold: bool = False, italic: bool = False, strikethrough: bool = False, underlined: bool = False,
                   obfuscated: bool = False, duration: int = 5, fade_in: int = 1, fade_out: int = 1) -> None:
-<<<<<<< HEAD
         """
            Display a Minecraft title to all players and control
            fade-in, display time, fade-out, and text styling (color, bold, italic, etc.).
@@ -258,19 +253,6 @@
               # simple title for 5 seconds with 1s fade-in/out
               mc.showTitle("Welcome to the server!")
 
-=======
-        self.runCommand(f'title @a times {fade_in}s {duration}s {fade_out}s')
-        self.runCommand(f'title @a {typ} {{"text":"{text}","color":"{color}","bold":{bold},"italic":{italic},"strikethrough":{strikethrough},"underlined":{underlined},"obfuscated":{obfuscated}}}')
-        """
-           Display a Minecraft title to all players and control
-           fade-in, display time, fade-out, and text styling (color, bold, italic, etc.).
-    
-           .. code-block:: python
-    
-              # simple title for 5 seconds with 1s fade-in/out
-              mc.showTitle("Welcome to the server!")
-    
->>>>>>> 27db159b
               # subtitle in blue and bold, duration 3s
               mc.showTitle(
                   "Events starting soon...",
@@ -279,11 +261,7 @@
                   bold=True,
                   duration=3
               )
-<<<<<<< HEAD
-
-=======
-    
->>>>>>> 27db159b
+
            :param text: The text to display.
            :type text: str
            :param typ: Display target: ``"title"``, ``"subtitle"``, or ``"actionbar"``.
@@ -307,17 +285,11 @@
            :param fade_out: Fade-out time in seconds, default ``1``.
            :type fade_out: int, optional
         """
-<<<<<<< HEAD
         self.runCommand(f'title @a times {fade_in}s {duration}s {fade_out}s')
         self.runCommand(
             f'title @a {typ} {{"text":"{text}","color":"{color}","bold":{bold},"italic":{italic},"strikethrough":{strikethrough},"underlined":{underlined},"obfuscated":{obfuscated}}}')
 
     def clearTitle(self):
-=======
-
-    def clearTitle(self):
-        self.runCommand('title @a clear')
->>>>>>> 27db159b
         """
         Clear all currently displayed titles/subtitles/actionbars
         from all players.
@@ -330,10 +302,7 @@
            mc.clearTitle()
            mc.showTitle("New Event at 8 PM!", typ="title", color="gold", bold=True)
         """
-<<<<<<< HEAD
         self.runCommand('title @a clear')
-=======
->>>>>>> 27db159b
 
     def getEntityById(self, entity_id: str) -> Entity:
         """Get an entity with a certain `entity_id`, even if it is not loaded.
